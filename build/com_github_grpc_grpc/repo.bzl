# Copyright 2021 The Cross-Media Measurement Authors
#
# Licensed under the Apache License, Version 2.0 (the "License");
# you may not use this file except in compliance with the License.
# You may obtain a copy of the License at
#
#      http://www.apache.org/licenses/LICENSE-2.0
#
# Unless required by applicable law or agreed to in writing, software
# distributed under the License is distributed on an "AS IS" BASIS,
# WITHOUT WARRANTIES OR CONDITIONS OF ANY KIND, either express or implied.
# See the License for the specific language governing permissions and
# limitations under the License.

"""
Repository rules/macros for Github GRPC.
"""

load("@bazel_tools//tools/build_defs/repo:http.bzl", "http_archive")

def com_github_grpc_grpc_repo():
    if "com_github_grpc_grpc" not in native.existing_rules():
        http_archive(
            name = "com_github_grpc_grpc",
<<<<<<< HEAD
            sha256 = "e18b16f7976aab9a36c14c38180f042bb0fd196b75c9fd6a20a2b5f934876ad6",
            strip_prefix = "grpc-1.45.2",
            urls = ["https://github.com/grpc/grpc/archive/v1.45.2.tar.gz"],
=======
            sha256 = "67423a4cd706ce16a88d1549297023f0f9f0d695a96dd684adc21e67b021f9bc",
            strip_prefix = "grpc-1.46.0",
            urls = ["https://github.com/grpc/grpc/archive/v1.46.0.tar.gz"],
>>>>>>> b8734154
        )<|MERGE_RESOLUTION|>--- conflicted
+++ resolved
@@ -22,13 +22,7 @@
     if "com_github_grpc_grpc" not in native.existing_rules():
         http_archive(
             name = "com_github_grpc_grpc",
-<<<<<<< HEAD
-            sha256 = "e18b16f7976aab9a36c14c38180f042bb0fd196b75c9fd6a20a2b5f934876ad6",
-            strip_prefix = "grpc-1.45.2",
-            urls = ["https://github.com/grpc/grpc/archive/v1.45.2.tar.gz"],
-=======
             sha256 = "67423a4cd706ce16a88d1549297023f0f9f0d695a96dd684adc21e67b021f9bc",
             strip_prefix = "grpc-1.46.0",
             urls = ["https://github.com/grpc/grpc/archive/v1.46.0.tar.gz"],
->>>>>>> b8734154
         )