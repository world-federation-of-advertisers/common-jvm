# Copyright 2021 The Cross-Media Measurement Authors
#
# Licensed under the Apache License, Version 2.0 (the "License");
# you may not use this file except in compliance with the License.
# You may obtain a copy of the License at
#
#      http://www.apache.org/licenses/LICENSE-2.0
#
# Unless required by applicable law or agreed to in writing, software
# distributed under the License is distributed on an "AS IS" BASIS,
# WITHOUT WARRANTIES OR CONDITIONS OF ANY KIND, either express or implied.
# See the License for the specific language governing permissions and
# limitations under the License.

"""
Repository rules/macros for Github GPRC Kotlin.
"""

load("@bazel_tools//tools/build_defs/repo:http.bzl", "http_archive")

def com_github_grpc_grpc_kotlin_repo():
    if "com_github_grpc_grpc_kotlin" not in native.existing_rules():
        http_archive(
            name = "com_github_grpc_grpc_kotlin",
            sha256 = "fe0b50b833ce2c6edfdf6e98f45e02c162b936f89de55768173936103b3b11ce",
            strip_prefix = "grpc-kotlin-1.2.1",
            url = "https://github.com/grpc/grpc-kotlin/archive/refs/tags/v1.2.1.tar.gz",
        )
    if "io_grpc_grpc_java" not in native.existing_rules():
        http_archive(
            name = "io_grpc_grpc_java",
<<<<<<< HEAD
            sha256 = "51bac553d269b97214dbd6aee4e65fc616d8ccd414fc12d708e85979ed4c19b4",
            # Use the latest grpc-java version
            strip_prefix = "grpc-java-1.45.1",
            url = "https://github.com/grpc/grpc-java/archive/refs/tags/v1.45.1.tar.gz",
=======
            sha256 = "c1b80883511ceb1e433fb2d4b2f6d85dca0c62a265a6a3e6695144610d6f65b8",
            strip_prefix = "grpc-java-1.46.0",
            url = "https://github.com/grpc/grpc-java/archive/refs/tags/v1.46.0.tar.gz",
>>>>>>> b8734154
        )<|MERGE_RESOLUTION|>--- conflicted
+++ resolved
@@ -29,14 +29,7 @@
     if "io_grpc_grpc_java" not in native.existing_rules():
         http_archive(
             name = "io_grpc_grpc_java",
-<<<<<<< HEAD
-            sha256 = "51bac553d269b97214dbd6aee4e65fc616d8ccd414fc12d708e85979ed4c19b4",
-            # Use the latest grpc-java version
-            strip_prefix = "grpc-java-1.45.1",
-            url = "https://github.com/grpc/grpc-java/archive/refs/tags/v1.45.1.tar.gz",
-=======
             sha256 = "c1b80883511ceb1e433fb2d4b2f6d85dca0c62a265a6a3e6695144610d6f65b8",
             strip_prefix = "grpc-java-1.46.0",
             url = "https://github.com/grpc/grpc-java/archive/refs/tags/v1.46.0.tar.gz",
->>>>>>> b8734154
         )